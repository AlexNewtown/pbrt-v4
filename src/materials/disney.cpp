
/*
    pbrt source code is Copyright(c) 1998-2017
                        Matt Pharr, Greg Humphreys, and Wenzel Jakob.

    This file is part of pbrt.

    Redistribution and use in source and binary forms, with or without
    modification, are permitted provided that the following conditions are
    met:

    - Redistributions of source code must retain the above copyright
      notice, this list of conditions and the following disclaimer.

    - Redistributions in binary form must reproduce the above copyright
      notice, this list of conditions and the following disclaimer in the
      documentation and/or other materials provided with the distribution.

    THIS SOFTWARE IS PROVIDED BY THE COPYRIGHT HOLDERS AND CONTRIBUTORS "AS
    IS" AND ANY EXPRESS OR IMPLIED WARRANTIES, INCLUDING, BUT NOT LIMITED
    TO, THE IMPLIED WARRANTIES OF MERCHANTABILITY AND FITNESS FOR A
    PARTICULAR PURPOSE ARE DISCLAIMED. IN NO EVENT SHALL THE COPYRIGHT
    HOLDER OR CONTRIBUTORS BE LIABLE FOR ANY DIRECT, INDIRECT, INCIDENTAL,
    SPECIAL, EXEMPLARY, OR CONSEQUENTIAL DAMAGES (INCLUDING, BUT NOT
    LIMITED TO, PROCUREMENT OF SUBSTITUTE GOODS OR SERVICES; LOSS OF USE,
    DATA, OR PROFITS; OR BUSINESS INTERRUPTION) HOWEVER CAUSED AND ON ANY
    THEORY OF LIABILITY, WHETHER IN CONTRACT, STRICT LIABILITY, OR TORT
    (INCLUDING NEGLIGENCE OR OTHERWISE) ARISING IN ANY WAY OUT OF THE USE
    OF THIS SOFTWARE, EVEN IF ADVISED OF THE POSSIBILITY OF SUCH DAMAGE.

 */

/*

Implementation of the Disney BSDF with Subsurface Scattering, as described in:
http://blog.selfshadow.com/publications/s2015-shading-course/burley/s2015_pbs_disney_bsdf_notes.pdf.

That model is based on the Disney BRDF, described in:
https://disney-animation.s3.amazonaws.com/uploads/production/publication_asset/48/asset/s2012_pbs_disney_brdf_notes_v3.pdf

Many thanks for Brent Burley and Karl Li for answering many questions about
the details of the implementation.

The initial implementation of the BRDF was adapted from
https://github.com/wdas/brdf/blob/master/src/brdfs/disney.brdf, which is
licensed under a slightly-modified Apache 2.0 license.

*/

// materials/disney.cpp*
#include "materials/disney.h"

#include "bssrdf.h"
#include "interaction.h"
#include "mathutil.h"
#include "memory.h"
#include "microfacet.h"
#include "paramset.h"
#include "reflection.h"
#include "stats.h"
#include "stringprint.h"
#include "texture.h"

namespace pbrt {

inline Float sqr(Float x) { return x * x; }

// https://seblagarde.wordpress.com/2013/04/29/memo-on-fresnel-equations/
//
// The Schlick Fresnel approximation is:
//
// R = R(0) + (1 - R(0)) (1 - cos theta)^5,
//
// where R(0) is the reflectance at normal indicence.
inline Float SchlickWeight(Float cosTheta) {
    Float m = Clamp(1 - cosTheta, 0, 1);
    return Pow<5>(m);
}

inline Float FrSchlick(Float R0, Float cosTheta) {
    return Lerp(SchlickWeight(cosTheta), R0, 1);
}

inline Spectrum FrSchlick(const Spectrum &R0, Float cosTheta) {
    return Lerp(SchlickWeight(cosTheta), R0, Spectrum(1.));
}

// For a dielectric, R(0) = (eta - 1)^2 / (eta + 1)^2, assuming we're
// coming from air..
inline Float SchlickR0FromEta(Float eta) { return sqr(eta - 1) / sqr(eta + 1); }

///////////////////////////////////////////////////////////////////////////
// DisneyDiffuse

class DisneyDiffuse : public BxDF {
  public:
    DisneyDiffuse(const Spectrum &R)
        : BxDF(BxDFType(BSDF_REFLECTION | BSDF_DIFFUSE)), R(R) {}
    Spectrum f(const Vector3f &wo, const Vector3f &wi) const;
    Spectrum rho(const Vector3f &, int, const Point2f *) const { return R; }
    Spectrum rho(int, const Point2f *, const Point2f *) const { return R; }
    std::string ToString() const;

  private:
    Spectrum R;
};

Spectrum DisneyDiffuse::f(const Vector3f &wo, const Vector3f &wi) const {
    Float Fo = SchlickWeight(AbsCosTheta(wo)),
          Fi = SchlickWeight(AbsCosTheta(wi));

    // Diffuse fresnel - go from 1 at normal incidence to .5 at grazing.
    // Burley 2015, eq (4).
    return R * InvPi * (1 - Fo / 2) * (1 - Fi / 2);
}

std::string DisneyDiffuse::ToString() const {
    return StringPrintf("[ DisneyDiffuse R: %s ]", R.ToString().c_str());
}

///////////////////////////////////////////////////////////////////////////
// DisneyFakeSS

// "Fake" subsurface scattering lobe, based on the Hanrahan-Krueger BRDF
// approximation of the BSSRDF.
class DisneyFakeSS : public BxDF {
  public:
    DisneyFakeSS(const Spectrum &R, Float roughness)
        : BxDF(BxDFType(BSDF_REFLECTION | BSDF_DIFFUSE)),
          R(R),
          roughness(roughness) {}
    Spectrum f(const Vector3f &wo, const Vector3f &wi) const;
    Spectrum rho(const Vector3f &, int, const Point2f *) const { return R; }
    Spectrum rho(int, const Point2f *, const Point2f *) const { return R; }
    std::string ToString() const;

  private:
    Spectrum R;
    Float roughness;
};

Spectrum DisneyFakeSS::f(const Vector3f &wo, const Vector3f &wi) const {
    Vector3f wh = wi + wo;
    if (wh.x == 0 && wh.y == 0 && wh.z == 0) return Spectrum(0.);
    wh = Normalize(wh);
    Float cosThetaD = Dot(wi, wh);

    // Fss90 used to "flatten" retroreflection based on roughness
    Float Fss90 = cosThetaD * cosThetaD * roughness;
    Float Fo = SchlickWeight(AbsCosTheta(wo)),
          Fi = SchlickWeight(AbsCosTheta(wi));
    Float Fss = Lerp(Fo, 1.0, Fss90) * Lerp(Fi, 1.0, Fss90);
    // 1.25 scale is used to (roughly) preserve albedo
    Float ss =
        1.25f * (Fss * (1 / (AbsCosTheta(wo) + AbsCosTheta(wi)) - .5f) + .5f);

    return R * InvPi * ss;
}

std::string DisneyFakeSS::ToString() const {
    return StringPrintf("[ DisneyFakeSS R: %s roughness: %f ]",
                        R.ToString().c_str(), roughness);
}

///////////////////////////////////////////////////////////////////////////
// DisneyRetro

class DisneyRetro : public BxDF {
  public:
    DisneyRetro(const Spectrum &R, Float roughness)
        : BxDF(BxDFType(BSDF_REFLECTION | BSDF_DIFFUSE)),
          R(R),
          roughness(roughness) {}
    Spectrum f(const Vector3f &wo, const Vector3f &wi) const;
    Spectrum rho(const Vector3f &, int, const Point2f *) const { return R; }
    Spectrum rho(int, const Point2f *, const Point2f *) const { return R; }
    std::string ToString() const;

  private:
    Spectrum R;
    Float roughness;
};

Spectrum DisneyRetro::f(const Vector3f &wo, const Vector3f &wi) const {
    Vector3f wh = wi + wo;
    if (wh.x == 0 && wh.y == 0 && wh.z == 0) return Spectrum(0.);
    wh = Normalize(wh);
    Float cosThetaD = Dot(wi, wh);

    Float Fo = SchlickWeight(AbsCosTheta(wo)),
          Fi = SchlickWeight(AbsCosTheta(wi));
    Float Rr = 2 * roughness * cosThetaD * cosThetaD;

    // Burley 2015, eq (4).
    return R * InvPi * Rr * (Fo + Fi + Fo * Fi * (Rr - 1));
}

std::string DisneyRetro::ToString() const {
    return StringPrintf("[ DisneyRetro R: %s roughness: %f ]",
                        R.ToString().c_str(), roughness);
}

///////////////////////////////////////////////////////////////////////////
// DisneySheen

enum class SheenMode { Reflect, Transmit };

class DisneySheen : public BxDF {
  public:
    DisneySheen(const Spectrum &R, SheenMode mode)
        : BxDF(BxDFType(BSDF_REFLECTION | BSDF_DIFFUSE)), R(R), mode(mode) {}
    Spectrum f(const Vector3f &wo, const Vector3f &wi) const;
    Spectrum rho(const Vector3f &, int, const Point2f *) const { return R; }
    Spectrum rho(int, const Point2f *, const Point2f *) const { return R; }
    std::string ToString() const;

  private:
    Spectrum R;
    SheenMode mode;
};

Spectrum DisneySheen::f(const Vector3f &wo, const Vector3f &wi) const {
    Vector3f wh = wi + wo;
    if (wh.x == 0 && wh.y == 0 && wh.z == 0) return Spectrum(0.);
    wh = Normalize(wh);
    Float cosThetaD = Dot(wi, wh);

    return R * SchlickWeight(cosThetaD);
}

std::string DisneySheen::ToString() const {
    return StringPrintf("[ DisneySheen R: %s mode: %s]", R.ToString().c_str(),
                        mode == SheenMode::Reflect ? "reflect" : "transmit");
}

///////////////////////////////////////////////////////////////////////////
// DisneyClearcoat

class DisneyClearcoat : public BxDF {
  public:
    DisneyClearcoat(Float weight, Float gloss)
        : BxDF(BxDFType(BSDF_REFLECTION | BSDF_GLOSSY)),
          weight(weight),
          gloss(gloss) {}
    Spectrum f(const Vector3f &wo, const Vector3f &wi) const;
    Spectrum Sample_f(const Vector3f &wo, Vector3f *wi, const Point2f &u,
                      Float *pdf, BxDFType *sampledType) const;
    Float Pdf(const Vector3f &wo, const Vector3f &wi) const;
    std::string ToString() const;

  private:
    Float weight, gloss;
};

inline Float GTR1(Float cosTheta, Float alpha) {
    Float alpha2 = alpha * alpha;
    return (alpha2 - 1) /
           (Pi * std::log(alpha2) * (1 + (alpha2 - 1) * cosTheta * cosTheta));
}

// Smith masking/shadowing term.
inline Float smithG_GGX(Float cosTheta, Float alpha) {
    Float alpha2 = alpha * alpha;
    Float cosTheta2 = cosTheta * cosTheta;
    return 1 / (cosTheta + SafeSqrt(alpha2 + cosTheta2 - alpha2 * cosTheta2));
}

Spectrum DisneyClearcoat::f(const Vector3f &wo, const Vector3f &wi) const {
    Vector3f wh = wi + wo;
    if (wh.x == 0 && wh.y == 0 && wh.z == 0) return Spectrum(0.);
    wh = Normalize(wh);

    // Clearcoat has ior = 1.5 hardcoded -> F0 = 0.04. It then uses the
    // GTR1 distribution, which has even fatter tails than Trowbridge-Reitz
    // (which is GTR2).
    Float Dr = GTR1(AbsCosTheta(wh), Lerp(gloss, .1, .001));
    Float Fr = FrSchlick(.04, Dot(wo, wh));
    // The geometric term always based on alpha = 0.25.
    Float Gr =
        smithG_GGX(AbsCosTheta(wo), .25) * smithG_GGX(AbsCosTheta(wi), .25);

    return .25 * weight * Gr * Fr * Dr;
}

Spectrum DisneyClearcoat::Sample_f(const Vector3f &wo, Vector3f *wi,
                                   const Point2f &u, Float *pdf,
                                   BxDFType *sampledType) const {
    // TODO: double check all this: there still seem to be some very
    // occasional fireflies with clearcoat; presumably there is a bug
    // somewhere.
    if (wo.z == 0) return 0.;

    Float alpha = 0.25;
    Float alpha2 = alpha * alpha;
    Float cosTheta = SafeSqrt((1 - std::pow(alpha2, 1 - u[0])) / (1 - alpha2));
    Float sinTheta = SafeSqrt(1 - cosTheta * cosTheta);
    Float phi = 2 * Pi * u[1];
    Vector3f wh = SphericalDirection(sinTheta, cosTheta, phi);
    if (!SameHemisphere(wo, wh)) wh = -wh;

    *wi = Reflect(wo, wh);
    if (!SameHemisphere(wo, *wi)) return Spectrum(0.f);

    *pdf = Pdf(wo, *wi);
    return f(wo, *wi);
}

Float DisneyClearcoat::Pdf(const Vector3f &wo, const Vector3f &wi) const {
    if (!SameHemisphere(wo, wi)) return 0;

    Vector3f wh = wi + wo;
    if (wh.x == 0 && wh.y == 0 && wh.z == 0) return 0;
    wh = Normalize(wh);

    // The sampling routine samples wh exactly from the GTR1 distribution.
    // Thus, the final value of the PDF is just the value of the
    // distribution for wh converted to a mesure with respect to the
    // surface normal.
    Float Dr = GTR1(AbsCosTheta(wh), Lerp(gloss, .1, .001));
    return Dr / (4 * Dot(wo, wh));
}

std::string DisneyClearcoat::ToString() const {
    return StringPrintf("[ DisneyClearcoat weight: %f gloss: %f ]", weight,
                        gloss);
}

///////////////////////////////////////////////////////////////////////////
// DisneyFresnel

// Specialized Fresnel function used for the specular component, based on
// a mixture between dielectric and the Schlick Fresnel approximation.
class DisneyFresnel : public Fresnel {
  public:
    DisneyFresnel(const Spectrum &R0, Float metallic, Float eta)
        : R0(R0), metallic(metallic), eta(eta) {}
    Spectrum Evaluate(Float cosI) const {
        return Lerp(metallic, Spectrum(FrDielectric(cosI, 1, eta)),
                    FrSchlick(R0, cosI));
    }
    std::string ToString() const {
        return StringPrintf("[ DisneyFresnel R0: %s metallic: %f eta: %f ]",
                            R0.ToString().c_str(), metallic, eta);
    }

  private:
    const Spectrum R0;
    const Float metallic, eta;
};

///////////////////////////////////////////////////////////////////////////
// DisneyMicrofacetDistribution

class DisneyMicrofacetDistribution : public TrowbridgeReitzDistribution {
public:
    DisneyMicrofacetDistribution(Float alphax, Float alphay)
        : TrowbridgeReitzDistribution(alphax, alphay) {}

    Float G(const Vector3f &wo, const Vector3f &wi) const {
        // Disney uses the separable masking-shadowing model.
        return G1(wo) * G1(wo);
    }
};

///////////////////////////////////////////////////////////////////////////
// DisneyBSSRDF

// Implementation of the empirical BSSRDF described in "Extending the
// Disney BRDF to a BSDF with integrated subsurface scattering" (Brent
// Burley) and "Approximate Reflectance Profiles for Efficient Subsurface
// Scattering (Christensen and Burley).
class DisneyBSSRDF : public SeparableBSSRDF {
  public:
    DisneyBSSRDF(const Spectrum &R, const Spectrum &d,
                 const SurfaceInteraction &po, Float eta,
                 const Material *material, TransportMode mode)
        : SeparableBSSRDF(po, eta, material, mode), R(R), d(d) {}

    Spectrum S(const SurfaceInteraction &pi, const Vector3f &wi);
    Spectrum Sr(Float d) const;
    Float Sample_Sr(int ch, Float u) const;
    Float Pdf_Sr(int ch, Float r) const;

  private:
    Spectrum R, d;
};

// We need to override BSSRDF::S() so that we can have access to the full
// hit information in order to modulate based on surface normal
// orientations..
Spectrum DisneyBSSRDF::S(const SurfaceInteraction &pi, const Vector3f &wi) {
    ProfilePhase pp(Prof::BSSRDFEvaluation);
    // Fade based on relative orientations of the two surface normals to
    // better handle surface cavities.
    // TODO: test
    // TODO: explain
    Vector3f a = Normalize(pi.p - po.p);
    Float fade = 1;
    Vector3f n = Vector3f(po.shading.n);
    Float cosTheta = Dot(a, n);
    if (cosTheta > 0) {
        // Point on or above surface plane
        Float sinTheta = SafeSqrt(1 - cosTheta * cosTheta);
        Vector3f a2 = n * sinTheta - (a - n * cosTheta) * cosTheta / sinTheta;
        fade = std::max(Float(0), Dot(pi.shading.n, a2));
    }

    // Back to the regular BSSRDF::S() implementation from here on out
    Float Ft = FrDielectric(CosTheta(po.wo), 1, eta);
    return fade * (1 - Ft) * Sp(pi) * Sw(wi);
}

// Diffusion profile from Burley 2015, eq (5).
Spectrum DisneyBSSRDF::Sr(Float r) const {
    ProfilePhase pp(Prof::BSSRDFEvaluation);
    if (r < 1e-6f) r = 1e-6f;  // Avoid singularity at r == 0.
    return R * (Exp(-Spectrum(r) / d) + Exp(-Spectrum(r) / (3 * d))) /
           (8 * Pi * d * r);
}

Float DisneyBSSRDF::Sample_Sr(int ch, Float u) const {
    // The good news is that diffusion profile implemented in Sr is
    // normalized---integrating in polar coordinates, we have:
    //
    // int_0^2pi int_0^Infinity Sr(r) r dr dphi == 1.
    //
    // The CDF can be found in closed-form. It is:
    //
    // 1 - e^(-x/d) / 4 - (3 / 4) e^(-x / (3d)).
    //
    // Unfortunately, inverting the CDF requires solving a cubic, which
    // would be nice to sidestep. Therefore, following Christensen and
    // Burley's suggestion (section 6), we will sample from each of the two
    // exponential terms individually (which can be done directly) and then
    // compute an overall PDF using MIS.  There are a few details to work
    // through...
    //
    // For the first exponential term, we can find:
    // normalized PDF: e^(-r/d) / (2 Pi d r)
    // CDF: 1 - e^(-r/d)
    // sampling recipe: r = d log(1 / (1 - u))
    //
    // For the second:
    // PDF: e^(-r/(3d)) / (6 Pi d r)
    // CDF: 1 - e^(-r/(3d))
    // sampling: r = 3 d log(1 / (1 - u))
    //
    // The last question is what fraction of samples to use for each
    // technique.  The second exponential has 3x the contribution to the
    // final value as the first does, so therefore we'll take three samples
    // from that for every one sample we take from the first.
    if (u < .25f) {
        // Sample the first exponential
        u *= 4;  // renormalize to [0,1)
        CHECK_LT(u, 1);
        return d[ch] * std::log(1 / (1 - u));
    } else {
        // Second exponenital
        u = (u - .25f) / .75f;  // normalize to [0,1]
        CHECK_LT(u, 1);
        return 3 * d[ch] * std::log(1 / (1 - u));
    }
}

Float DisneyBSSRDF::Pdf_Sr(int ch, Float r) const {
    if (r < 1e-6f) r = 1e-6f;  // Avoid singularity at r == 0.

    // Weight the two individual PDFs as per the sampling frequency in
    // Sample_Sr().
    return (.25f * std::exp(-r / d[ch]) / (2 * Pi * d[ch] * r) +
            .75f * std::exp(-r / (3 * d[ch])) / (6 * Pi * d[ch] * r));
}

///////////////////////////////////////////////////////////////////////////
// DisneyMaterial

// DisneyMaterial Method Definitions
void DisneyMaterial::ComputeScatteringFunctions(SurfaceInteraction *si,
                                                MemoryArena &arena,
                                                TransportMode mode) const {
    // Perform bump mapping with _bumpMap_, if present
    if (bumpMap) Bump(*bumpMap, si);

    // Evaluate textures for _DisneyMaterial_ material and allocate BRDF
    si->bsdf = arena.Alloc<BSDF>(*si);

    // Diffuse
    Spectrum c = color->Evaluate(*si).Clamp();
    Float metallicWeight = metallic->Evaluate(*si);
    Float e = eta->Evaluate(*si);
    Float strans = specTrans->Evaluate(*si);
    Float diffuseWeight = (1 - metallicWeight) * (1 - strans);
    Float dt = diffTrans->Evaluate(*si) /
               2;  // 0: all diffuse is reflected -> 1, transmitted
    Float rough = roughness->Evaluate(*si);
    Float lum = c.y();
    // normalize lum. to isolate hue+sat
    Spectrum Ctint = lum > 0 ? (c / lum) : Spectrum(1.);

    Float sheenWeight = sheen->Evaluate(*si);
    Spectrum Csheen;
    if (sheenWeight > 0) {
        Float stint = sheenTint->Evaluate(*si);
        Csheen = Lerp(stint, Spectrum(1.), Ctint);
    }

    if (diffuseWeight > 0) {
        if (thin) {
            Float flat = flatness->Evaluate(*si);
            // Blend between DisneyDiffuse and fake subsurface based on
            // flatness.  Additionally, weight using diffTrans.
            si->bsdf->Add(arena.Alloc<DisneyDiffuse>(diffuseWeight * (1 - flat) * (1 - dt) * c));
            si->bsdf->Add(arena.Alloc<DisneyFakeSS>(diffuseWeight * flat * (1 - dt) * c, rough));
        } else {
            Spectrum sd = scatterDistance->Evaluate(*si);
            if (sd.IsBlack())
                // No subsurface scattering; use regular (Fresnel modified) diffuse.
                si->bsdf->Add(arena.Alloc<DisneyDiffuse>(diffuseWeight * c));
            else {
                // Use a BSSRDF instead.
                si->bsdf->Add(arena.Alloc<SpecularTransmission>(1.f, 1.f, e, mode));
                si->bssrdf = arena.Alloc<DisneyBSSRDF>(c * diffuseWeight, sd,
                                                       *si, e, this, mode);
            }
        }

        // Retro-reflection.
        si->bsdf->Add(arena.Alloc<DisneyRetro>(diffuseWeight * c, rough));

        // Sheen (if enabled)
        if (sheenWeight > 0)
            si->bsdf->Add(arena.Alloc<DisneySheen>(
                diffuseWeight * sheenWeight * Csheen, SheenMode::Reflect));
    }

    // Create the microfacet distribution for metallic and/or specular
    // transmission.
    Float aspect = std::sqrt(1 - anisotropic->Evaluate(*si) * .9);
    Float ax = std::max(Float(.001), sqr(rough) / aspect);
    Float ay = std::max(Float(.001), sqr(rough) * aspect);
    MicrofacetDistribution *distrib =
<<<<<<< HEAD
        arena.Alloc<TrowbridgeReitzDistribution>(ax, ay);
=======
        ARENA_ALLOC(arena, DisneyMicrofacetDistribution)(ax, ay);
>>>>>>> a8c3616c

    // Specular is Trowbridge-Reitz with a modified Fresnel function.
    Float specTint = specularTint->Evaluate(*si);
    Spectrum Cspec0 =
        Lerp(metallicWeight,
             SchlickR0FromEta(e) * Lerp(specTint, Spectrum(1.), Ctint), c);
    Fresnel *fresnel = arena.Alloc<DisneyFresnel>(Cspec0, metallicWeight, e);
    si->bsdf->Add(arena.Alloc<MicrofacetReflection>(c, distrib, fresnel));

    // Clearcoat
    Float cc = clearcoat->Evaluate(*si);
    if (cc > 0) {
        si->bsdf->Add(arena.Alloc<DisneyClearcoat>(cc, clearcoatGloss->Evaluate(*si)));
    }

    // BTDF
    if (strans > 0) {
        // Walter et al's model, with the provided transmissive term scaled
        // by sqrt(color), so that after two refractions, we're back to the
        // provided color.
        Spectrum T = strans * Sqrt(c);
        if (thin) {
            // Scale roughness based on IOR (Burley 2015, Figure 15).
            Float rscaled = (0.65f * e - 0.35f) * rough;
            Float ax = std::max(Float(.001), sqr(rscaled) / aspect);
            Float ay = std::max(Float(.001), sqr(rscaled) * aspect);
            MicrofacetDistribution *scaledDistrib =
                arena.Alloc<TrowbridgeReitzDistribution>(ax, ay);
            si->bsdf->Add(arena.Alloc<MicrofacetTransmission>(T, scaledDistrib, 1.,
                                                              e, mode));
        } else
            si->bsdf->Add(arena.Alloc<MicrofacetTransmission>(T, distrib, 1.,
                                                              e, mode));
    }
    if (thin) {
        // Lambertian, weighted by (1 - diffTrans)
        si->bsdf->Add(arena.Alloc<LambertianTransmission>(dt * c));
    }
}

std::shared_ptr<DisneyMaterial> CreateDisneyMaterial(const TextureParams &mp) {
    std::shared_ptr<Texture<Spectrum>> color =
        mp.GetSpectrumTexture("color", Spectrum(0.5f));
    std::shared_ptr<Texture<Float>> metallic =
        mp.GetFloatTexture("metallic", 0.f);
    std::shared_ptr<Texture<Float>> eta = mp.GetFloatTexture("eta", 1.5f);
    std::shared_ptr<Texture<Float>> roughness =
        mp.GetFloatTexture("roughness", .5f);
    std::shared_ptr<Texture<Float>> specularTint =
        mp.GetFloatTexture("speculartint", 0.f);
    std::shared_ptr<Texture<Float>> anisotropic =
        mp.GetFloatTexture("anisotropic", 0.f);
    std::shared_ptr<Texture<Float>> sheen = mp.GetFloatTexture("sheen", 0.f);
    std::shared_ptr<Texture<Float>> sheenTint =
        mp.GetFloatTexture("sheentint", .5f);
    std::shared_ptr<Texture<Float>> clearcoat =
        mp.GetFloatTexture("clearcoat", 0.f);
    std::shared_ptr<Texture<Float>> clearcoatGloss =
        mp.GetFloatTexture("clearcoatgloss", 1.f);
    std::shared_ptr<Texture<Float>> specTrans =
        mp.GetFloatTexture("spectrans", 0.f);
    std::shared_ptr<Texture<Spectrum>> scatterDistance =
        mp.GetSpectrumTexture("scatterdistance", Spectrum(0.));
    bool thin = mp.GetOneBool("thin", false);
    std::shared_ptr<Texture<Float>> flatness =
        mp.GetFloatTexture("flatness", 0.f);
    std::shared_ptr<Texture<Float>> diffTrans =
        mp.GetFloatTexture("difftrans", 1.f);
    std::shared_ptr<Texture<Float>> bumpMap =
        mp.GetFloatTextureOrNull("bumpmap");
    return std::make_shared<DisneyMaterial>(
        color, metallic, eta, roughness, specularTint, anisotropic, sheen,
        sheenTint, clearcoat, clearcoatGloss, specTrans, scatterDistance, thin,
        flatness, diffTrans, bumpMap);
}

}  // namespace pbrt<|MERGE_RESOLUTION|>--- conflicted
+++ resolved
@@ -539,11 +539,7 @@
     Float ax = std::max(Float(.001), sqr(rough) / aspect);
     Float ay = std::max(Float(.001), sqr(rough) * aspect);
     MicrofacetDistribution *distrib =
-<<<<<<< HEAD
-        arena.Alloc<TrowbridgeReitzDistribution>(ax, ay);
-=======
-        ARENA_ALLOC(arena, DisneyMicrofacetDistribution)(ax, ay);
->>>>>>> a8c3616c
+        arena.Alloc<DisneyMicrofacetDistribution>(ax, ay);
 
     // Specular is Trowbridge-Reitz with a modified Fresnel function.
     Float specTint = specularTint->Evaluate(*si);
