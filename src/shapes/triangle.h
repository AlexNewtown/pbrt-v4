--- conflicted
+++ resolved
@@ -56,37 +56,20 @@
 // Triangle Declarations
 struct TriangleMesh {
     // TriangleMesh Public Methods
-<<<<<<< HEAD
     TriangleMesh(const Transform &ObjectToWorld, bool reverseOrientation,
                  gtl::ArraySlice<int> vertexIndices, gtl::ArraySlice<Point3f> p,
                  gtl::ArraySlice<Vector3f> S, gtl::ArraySlice<Normal3f> N,
-                 gtl::ArraySlice<Point2f> uv);
-=======
-    TriangleMesh(const Transform &ObjectToWorld, int nTriangles,
-                 const int *vertexIndices, int nVertices, const Point3f *P,
-                 const Vector3f *S, const Normal3f *N, const Point2f *uv,
-                 const std::shared_ptr<Texture<Float>> &alphaMask,
-                 const std::shared_ptr<Texture<Float>> &shadowAlphaMask,
-                 const int *faceIndices);
->>>>>>> 09fa96b4
+                 gtl::ArraySlice<Point2f> uv, gtl::ArraySlice<int> faceIndices);
 
     // TriangleMesh Data
     const bool reverseOrientation, transformSwapsHandedness;
     const int nTriangles, nVertices;
     std::vector<int> vertexIndices;
-<<<<<<< HEAD
     std::vector<Point3f> p;
     std::vector<Normal3f> n;
     std::vector<Vector3f> s;
     std::vector<Point2f> uv;
-=======
-    std::unique_ptr<Point3f[]> p;
-    std::unique_ptr<Normal3f[]> n;
-    std::unique_ptr<Vector3f[]> s;
-    std::unique_ptr<Point2f[]> uv;
-    std::shared_ptr<Texture<Float>> alphaMask, shadowAlphaMask;
     std::vector<int> faceIndices;
->>>>>>> 09fa96b4
 };
 
 class Triangle : public Shape {
@@ -131,20 +114,12 @@
 };
 
 std::vector<std::shared_ptr<Shape>> CreateTriangleMesh(
-<<<<<<< HEAD
     const Transform &ObjectToWorld, const Transform &WorldToObject,
     bool reverseOrientation, gtl::ArraySlice<int> vertexIndices,
     gtl::ArraySlice<Point3f> p, gtl::ArraySlice<Vector3f> s,
-    gtl::ArraySlice<Normal3f> n, gtl::ArraySlice<Point2f> uv);
+    gtl::ArraySlice<Normal3f> n, gtl::ArraySlice<Point2f> uv,
+    gtl::ArraySlice<int> faceIndices = {});
 
-=======
-    const Transform *o2w, const Transform *w2o, bool reverseOrientation,
-    int nTriangles, const int *vertexIndices, int nVertices, const Point3f *p,
-    const Vector3f *s, const Normal3f *n, const Point2f *uv,
-    const std::shared_ptr<Texture<Float>> &alphaTexture,
-    const std::shared_ptr<Texture<Float>> &shadowAlphaTexture,
-    const int *faceIndices = nullptr);
->>>>>>> 09fa96b4
 std::vector<std::shared_ptr<Shape>> CreateTriangleMeshShape(
     std::shared_ptr<const Transform> ObjectToWorld,
     std::shared_ptr<const Transform> WorldToObject, bool reverseOrientation,
