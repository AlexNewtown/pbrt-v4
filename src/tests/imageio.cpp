--- conflicted
+++ resolved
@@ -71,10 +71,7 @@
             }
         }
 
-<<<<<<< HEAD
-=======
     // Clean up
->>>>>>> 13f73b32
     EXPECT_EQ(0, remove(fn));
 }
 
