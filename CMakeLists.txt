--- conflicted
+++ resolved
@@ -110,42 +110,7 @@
   ADD_DEFINITIONS ( -D PBRT_HAVE_HEX_FP_CONSTANTS )
 ENDIF ()
 
-<<<<<<< HEAD
-CHECK_CXX_SOURCE_COMPILES ( "
-=======
-CHECK_CXX_SOURCE_COMPILES (
-  "int main() { int x = 0b101011; }"
-  HAVE_BINARY_CONSTANTS )
-IF ( HAVE_BINARY_CONSTANTS )
-  ADD_DEFINITIONS ( -D PBRT_HAVE_BINARY_CONSTANTS )
-ENDIF ()
-
-CHECK_CXX_SOURCE_COMPILES (
-  "int main() { constexpr int x = 0; }"
-  HAVE_CONSTEXPR )
-IF ( HAVE_CONSTEXPR )
-  ADD_DEFINITIONS ( -D PBRT_HAVE_CONSTEXPR )
-  ADD_DEFINITIONS ( -D PBRT_CONSTEXPR=constexpr )
-ELSE ()
-  ADD_DEFINITIONS ( -D PBRT_CONSTEXPR=const )
-ENDIF ()
-
-CHECK_CXX_SOURCE_COMPILES (
-  "struct alignas(32) Foo { char x; }; int main() { }"
-  HAVE_ALIGNAS )
-IF ( HAVE_ALIGNAS )
-  ADD_DEFINITIONS ( -D PBRT_HAVE_ALIGNAS )
-ENDIF ()
-
-CHECK_CXX_SOURCE_COMPILES (
-  "int main() { int x = alignof(double); }"
-  HAVE_ALIGNOF )
-IF ( HAVE_ALIGNOF )
-  ADD_DEFINITIONS ( -D PBRT_HAVE_ALIGNOF )
-ENDIF ()
-
 CHECK_CXX_SOURCE_RUNS ( "
->>>>>>> a881c852
 #include <signal.h>
 #include <string.h>
 #include <sys/time.h>
