# TODO: many of the best practices described here
# (https://www.slideshare.net/DanielPfeifer1/cmake-48475415) are violated
# in this file. Would be nice to address some of these.

CMAKE_MINIMUM_REQUIRED ( VERSION 2.8 )

# For sanitizers
SET (CMAKE_MODULE_PATH "${CMAKE_SOURCE_DIR}/cmake" ${CMAKE_MODULE_PATH})

PROJECT ( PBRT-V3 )

ENABLE_TESTING()

if (NOT CMAKE_BUILD_TYPE AND NOT CMAKE_CONFIGURATION_TYPES)
  message(STATUS "Setting build type to 'Release' as none was specified.")
  set(CMAKE_BUILD_TYPE Release CACHE STRING "Choose the type of build." FORCE)
  set_property(CACHE CMAKE_BUILD_TYPE PROPERTY STRINGS "Debug" "Release"
    "MinSizeRel" "RelWithDebInfo")
endif()

if(NOT IS_DIRECTORY "${CMAKE_CURRENT_SOURCE_DIR}/src/ext/openexr/OpenEXR")
  message(FATAL_ERROR "The OpenEXR submodule directory is missing! "
    "You probably did not clone the project with --recursive. It is possible to recover "
    "by running \"git submodule update --init --recursive\"")
endif()

if(NOT IS_DIRECTORY "${CMAKE_CURRENT_SOURCE_DIR}/src/ext/glog")
  message(FATAL_ERROR "The glog submodule directory is missing! "
    "You probably did not clone the project with --recursive, or first checked out "
    "pbrt before it was added. It is possible to recover by running "
    "\"git submodule update --init --recursive\"")
endif()

if(NOT IS_DIRECTORY "${CMAKE_CURRENT_SOURCE_DIR}/src/ext/ptex")
  message(FATAL_ERROR "The ptex submodule directory is missing! "
    "You probably did not clone the project with --recursive, or first checked out "
    "pbrt before it was added. It is possible to recover by running "
    "\"git submodule update --init --recursive\"")
endif()

FIND_PACKAGE ( Sanitizers )
FIND_PACKAGE ( Threads )

IF(CMAKE_BUILD_TYPE MATCHES RELEASE)
  ADD_DEFINITIONS (-DNDEBUG)
ENDIF()

###########################################################################
# Annoying compiler-specific details

IF(CMAKE_COMPILER_IS_GNUCXX)
  SET(CMAKE_CXX_FLAGS "${CMAKE_CXX_FLAGS} -Wno-conversion-null")
ELSEIF(CMAKE_CXX_COMPILER_ID STREQUAL "Clang")
  SET(CMAKE_CXX_FLAGS "${CMAKE_CXX_FLAGS} -Wno-deprecated-register")
ELSEIF(CMAKE_CXX_COMPILER_ID STREQUAL "Intel")
  FIND_PROGRAM(XIAR xiar)
  IF(XIAR)
    SET(CMAKE_AR "${XIAR}")
  ENDIF(XIAR)
  MARK_AS_ADVANCED(XIAR)

  FIND_PROGRAM(XILD xild)
  IF(XILD)
    SET(CMAKE_LINKER "${XILD}")
  ENDIF(XILD)
  MARK_AS_ADVANCED(XILD)

  # ICC will default to -fp-model fast=1, which performs value-unsafe optimizations which will
  # cause pbrt_test to fail. For safety, -fp-model precise is explicitly set here by default.
  set(FP_MODEL "precise" CACHE STRING "The floating point model to compile with.")
  set_property(CACHE FP_MODEL PROPERTY STRINGS "precise" "fast=1" "fast=2")

  SET(CMAKE_CXX_FLAGS "${CMAKE_CXX_FLAGS} -fp-model ${FP_MODEL}")
ENDIF()

IF(MSVC)
  ADD_DEFINITIONS (/D _CRT_SECURE_NO_WARNINGS)
ENDIF()

INCLUDE (CheckIncludeFiles)

CHECK_INCLUDE_FILES ( alloca.h HAVE_ALLOCA_H )
IF ( HAVE_ALLOCA_H )
  ADD_DEFINITIONS ( -D PBRT_HAVE_ALLOCA_H )
ENDIF ()

CHECK_INCLUDE_FILES ( memory.h HAVE_MEMORY_H )
IF ( HAVE_MEMORY_H )
  ADD_DEFINITIONS ( -D PBRT_HAVE_MEMORY_H )
ENDIF ()

CHECK_INCLUDE_FILES ( unistd.h HAVE_UNISTD_H )
IF ( NOT HAVE_UNISTD_H )
  ADD_DEFINITIONS ( -D YY_NO_UNISTD_H )
ENDIF ()

###########################################################################
# Check for various C++11 features and set preprocessor variables or
# define workarounds.

INCLUDE (CheckCXXSourceCompiles)

CHECK_CXX_SOURCE_COMPILES (
  "int main() { float x = 0x1p-32f; }"
  HAVE_HEX_FP_CONSTANTS )
IF ( HAVE_HEX_FP_CONSTANTS )
  ADD_DEFINITIONS ( -D PBRT_HAVE_HEX_FP_CONSTANTS )
ENDIF ()

CHECK_CXX_SOURCE_COMPILES ( "
#include <signal.h>
#include <string.h>
#include <sys/time.h>
void ReportProfileSample(int, siginfo_t *, void *) { }
int main() {
    struct sigaction sa;
    memset(&sa, 0, sizeof(sa));
    sa.sa_sigaction = ReportProfileSample;
    sa.sa_flags = SA_RESTART | SA_SIGINFO;
    sigemptyset(&sa.sa_mask);
    sigaction(SIGPROF, &sa, NULL);
    static struct itimerval timer;
    setitimer(ITIMER_PROF, &timer, NULL);
}
" HAVE_ITIMER )
IF ( HAVE_ITIMER )
  ADD_DEFINITIONS ( -D PBRT_HAVE_ITIMER )
ENDIF()

########################################
# noinline

CHECK_CXX_SOURCE_COMPILES (
"__declspec(noinline) void foo() { }
int main() { }"
HAVE_DECLSPEC_NOINLINE )

CHECK_CXX_SOURCE_COMPILES (
"__attribute__((noinline)) void foo() { }
int main() { }"
HAVE_ATTRIBUTE_NOINLINE )

IF ( HAVE_DECLSPEC_NOINLINE )
  ADD_DEFINITIONS ( -D "PBRT_NOINLINE=__declspec(noinline)" )
ELSEIF ( HAVE_ATTRIBUTE_NOINLINE )
  ADD_DEFINITIONS ( -D "PBRT_NOINLINE=__attribute__\\(\\(noinline\\)\\)" )
ELSE ()
  ADD_DEFINITIONS ( -D PBRT_NOINLINE )
ENDIF ()

########################################
# Aligned memory allocation

CHECK_CXX_SOURCE_COMPILES ( "
#include <malloc.h>
int main() { void * ptr = _aligned_malloc(1024, 32); }
" HAVE__ALIGNED_MALLOC )

CHECK_CXX_SOURCE_COMPILES ( "
#include <stdlib.h>
int main() {
  void *ptr;
  posix_memalign(&ptr, 32, 1024);
} " HAVE_POSIX_MEMALIGN )

CHECK_CXX_SOURCE_COMPILES ( "
#include <malloc.h>
int main() {
    void *ptr = memalign(32, 1024);
} " HAVE_MEMALIGN )

IF ( HAVE__ALIGNED_MALLOC )
  ADD_DEFINITIONS ( -D PBRT_HAVE__ALIGNED_MALLOC )
ELSEIF ( HAVE_POSIX_MEMALIGN )
  ADD_DEFINITIONS ( -D PBRT_HAVE_POSIX_MEMALIGN )
ELSEIF ( HAVE_MEMALIGN )
  ADD_DEFINITIONS ( -D PBRTHAVE_MEMALIGN )
ELSE ()
  MESSAGE ( SEND_ERROR "Unable to find a way to allocate aligned memory" )
ENDIF ()

########################################
# thread-local variables

CHECK_CXX_SOURCE_COMPILES ( "
thread_local int x; int main() { }
" HAVE_THREAD_LOCAL )

CHECK_CXX_SOURCE_COMPILES ( "
__declspec(thread) int x; int main() { }
" HAVE_DECLSPEC_THREAD )

CHECK_CXX_SOURCE_COMPILES ( "
__thread int x; int main() { }
" HAVE___THREAD )

IF ( HAVE_THREAD_LOCAL )
  ADD_DEFINITIONS ( -D PBRT_THREAD_LOCAL=thread_local )
ELSEIF ( HAVE_DECLSPEC_THREAD )
  ADD_DEFINITIONS ( -D "PBRT_THREAD_LOCAL=__declspec(thread)" )
ELSEIF ( HAVE___THREAD )
  ADD_DEFINITIONS ( -D PBRT_THREAD_LOCAL=__thread )
ELSE ()
  MESSAGE ( SEND_ERROR "Unable to find a way to declare a thread-local variable")
ENDIF ()

###########################################################################
# flex / bison

# Optionally use Bison and Flex to regenerate parser files
# Use pregenerated files otherwise (may be outdated)
FIND_PACKAGE ( BISON )
FIND_PACKAGE ( FLEX )
IF(BISON_FOUND AND FLEX_FOUND)
  SET(BisonOutput ${CMAKE_BINARY_DIR}/pbrtparse.cpp)
  ADD_CUSTOM_COMMAND(
    OUTPUT ${BisonOutput} ${CMAKE_BINARY_DIR}/pbrtparse.h
    DEPENDS ${CMAKE_SOURCE_DIR}/src/core/pbrtparse.y
    COMMAND ${BISON_EXECUTABLE} -d -v -t
            --output=${CMAKE_BINARY_DIR}/pbrtparse.c
            ${CMAKE_SOURCE_DIR}/src/core/pbrtparse.y
    COMMAND ${CMAKE_COMMAND} -E rename ${CMAKE_BINARY_DIR}/pbrtparse.c ${CMAKE_BINARY_DIR}/pbrtparse.cpp
    COMMENT "Generating pbrtparse.cpp and pbrtparse.h"
  )

  SET(FlexOutput ${CMAKE_BINARY_DIR}/pbrtlex.cpp)
  ADD_CUSTOM_COMMAND(
    OUTPUT ${FlexOutput}
    DEPENDS ${CMAKE_BINARY_DIR}/pbrtparse.h ${CMAKE_SOURCE_DIR}/src/core/pbrtlex.ll
    COMMAND ${FLEX_EXECUTABLE}
            -o${FlexOutput}
            ${CMAKE_SOURCE_DIR}/src/core/pbrtlex.ll
    COMMENT "Generating pbrtlex.cpp"
  )

  SET ( PBRT_YACC_LEX_SOURCE
    ${BisonOutput}
    ${FlexOutput}
    )
ELSE()
  SET ( PBRT_YACC_LEX_SOURCE
    src/core/pbrtlex.cpp
    src/core/pbrtparse.cpp
    )
ENDIF()

###########################################################################
# zlib

FIND_PACKAGE ( ZLIB )
IF(NOT ZLIB_FOUND)
  # Build zlib
  SET(ZLIB_BUILD_STATIC_LIBS ON CACHE BOOL " " FORCE)
  SET(ZLIB_BUILD_SHARED_LIBS OFF CACHE BOOL " " FORCE)
  ADD_SUBDIRECTORY(src/ext/zlib)

  SET(ZLIB_INCLUDE_DIR "${CMAKE_CURRENT_SOURCE_DIR}/src/ext/zlib")
  SET(ZLIB_LIBRARY "${CMAKE_CURRENT_BINARY_DIR}/src/ext/zlib/$<CONFIGURATION>/zlibstatic.lib")
  SET(ZLIB_LIBRARIES zlibstatic)
  SET_PROPERTY(TARGET zlibstatic PROPERTY FOLDER "dependencies")
  INCLUDE_DIRECTORIES(${ZLIB_INCLUDE_DIR} "${CMAKE_CURRENT_BINARY_DIR}/src/ext/zlib")
ENDIF()
INCLUDE_DIRECTORIES(${ZLIB_INCLUDE_DIRS})

###########################################################################
# OpenEXR

SET(ILMBASE_NAMESPACE_VERSIONING OFF CACHE BOOL " " FORCE)
SET(OPENEXR_NAMESPACE_VERSIONING OFF CACHE BOOL " " FORCE)
SET(OPENEXR_BUILD_SHARED_LIBS    OFF CACHE BOOL " " FORCE)
SET(ILMBASE_BUILD_SHARED_LIBS    OFF CACHE BOOL " " FORCE)

ADD_SUBDIRECTORY(src/ext/openexr)

SET_PROPERTY(TARGET IexMath eLut toFloat b44ExpLogTable dwaLookups CopyIlmBaseLibs IlmThread Half Iex Imath IlmImf PROPERTY FOLDER "dependencies")

INCLUDE_DIRECTORIES (
  src/ext/openexr/IlmBase/Imath
  src/ext/openexr/IlmBase/Half
  src/ext/openexr/IlmBase/Iex
  src/ext/openexr/OpenEXR/IlmImf
  ${CMAKE_BINARY_DIR}/src/ext/openexr/IlmBase/config
  ${CMAKE_BINARY_DIR}/src/ext/openexr/OpenEXR/config
)
IF(WIN32)
  SET(OPENEXR_LIBS IlmImf Imath Half ${ZLIB_LIBRARIES})
ELSE()
  SET(OPENEXR_LIBS IlmImf Imath Half)
ENDIF()

###########################################################################
# glog

SET(WITH_GFLAGS OFF CACHE BOOL "Use gflags")
SET(BUILD_SHARED_LIBS OFF CACHE BOOL " " FORCE)
ADD_SUBDIRECTORY(src/ext/glog)
SET_PROPERTY(TARGET glog PROPERTY FOLDER "dependencies")
INCLUDE_DIRECTORIES (
  src/ext/glog/src
  ${CMAKE_BINARY_DIR}/src/ext/glog
)

###########################################################################
# ptex

# work around https://github.com/wdas/ptex/issues/28
IF ( CMAKE_BUILD_TYPE )
  STRING ( TOLOWER ${CMAKE_BUILD_TYPE} LOWER_BUILD_TYPE )
  SET ( ENV{FLAVOR} ${LOWER_BUILD_TYPE} )
ENDIF ()

SET(CMAKE_MACOSX_RPATH 1)
IF ( WIN32 )
  ADD_DEFINITIONS ( /D PTEX_STATIC)
ENDIF ()
ADD_SUBDIRECTORY(src/ext/ptex)
SET_PROPERTY(TARGET Ptex_static PROPERTY FOLDER "dependencies")
INCLUDE_DIRECTORIES ( src/ext/ptex/src/ptex )

###########################################################################
# On to pbrt...

SET ( PBRT_CORE_SOURCE
  src/core/api.cpp
  src/core/bssrdf.cpp
  src/core/camera.cpp
  src/core/efloat.cpp
  src/core/error.cpp
  src/core/fileutil.cpp
  src/core/film.cpp
  src/core/filter.cpp
  src/core/floatfile.cpp
  src/core/geometry.cpp
  src/core/image.cpp
  src/core/imageio.cpp
  src/core/integrator.cpp
  src/core/interaction.cpp
  src/core/interpolation.cpp
  src/core/light.cpp
  src/core/lightdistrib.cpp
  src/core/lowdiscrepancy.cpp
  src/core/material.cpp
  src/core/medium.cpp
  src/core/memory.cpp
  src/core/microfacet.cpp
  src/core/mipmap.cpp
  src/core/parallel.cpp
  src/core/paramset.cpp
  src/core/parser.cpp
  src/core/primitive.cpp
  src/core/progressreporter.cpp
  src/core/quaternion.cpp
  src/core/reflection.cpp
  src/core/sampler.cpp
  src/core/sampling.cpp
  src/core/scene.cpp
  src/core/shape.cpp
  src/core/sobolmatrices.cpp
  src/core/spectrum.cpp
  src/core/stats.cpp
  src/core/texcache.cpp
  src/core/texture.cpp
  src/core/transform.cpp
  )

SET ( PBRT_CORE_HEADERS
  src/core/api.h
  src/core/bssrdf.h
  src/core/camera.h
  src/core/efloat.h
  src/core/error.h
  src/core/fileutil.h
  src/core/film.h
  src/core/filter.h
  src/core/floatfile.h
  src/core/geometry.h
  src/core/imageio.h
  src/core/integrator.h
  src/core/interaction.h
  src/core/interpolation.h
  src/core/light.h
  src/core/lowdiscrepancy.h
  src/core/material.h
  src/core/medium.h
  src/core/memory.h
  src/core/microfacet.h
  src/core/mipmap.h
  src/core/parallel.h
  src/core/paramset.h
  src/core/parser.h
  src/core/pbrt.h
  src/core/primitive.h
  src/core/progressreporter.h
  src/core/quaternion.h
  src/core/reflection.h
  src/core/rng.h
  src/core/sampler.h
  src/core/sampling.h
  src/core/scene.h
  src/core/shape.h
  src/core/sobolmatrices.h
  src/core/spectrum.h
  src/core/stats.h
  src/core/stringprint.h
  src/core/texture.h
  src/core/transform.h
  src/core/tuple.h
  )

FILE ( GLOB PBRT_SOURCE
  src/ext/*.c
  src/ext/*.cpp
  src/accelerators/*.cpp
  src/cameras/*.cpp
  src/filters/*.cpp
  src/integrators/*.cpp
  src/lights/*.cpp
  src/materials/*.cpp
  src/samplers/*.cpp
  src/shapes/*.cpp
  src/textures/*.cpp
  src/media/*.cpp
  )

INCLUDE_DIRECTORIES ( src )
INCLUDE_DIRECTORIES ( src/core )

###########################################################################
# pbrt libraries and executables

SET ( PBRT_CXX14_NEEDS
  cxx_aggregate_default_initializers
  cxx_alignas
  cxx_alignof
  cxx_auto_type
  cxx_binary_literals
  cxx_decltype
  cxx_delegating_constructors
  cxx_explicit_conversions
  cxx_generalized_initializers
  cxx_lambdas
  cxx_nullptr
  cxx_range_for
  cxx_raw_string_literals
  cxx_relaxed_constexpr
  cxx_right_angle_brackets
  cxx_static_assert
  cxx_variadic_templates
)

ADD_LIBRARY ( pbrt STATIC
  ${PBRT_YACC_LEX_SOURCE}
  ${PBRT_CORE_SOURCE}
  ${PBRT_CORE_HEADERS}
  ${PBRT_SOURCE}
  )
ADD_SANITIZERS ( pbrt )

<<<<<<< HEAD
TARGET_COMPILE_FEATURES ( pbrt PRIVATE ${PBRT_CXX14_NEEDS} )
=======
# A non-exhaustive but pretty representative set..
# Note that we work-around shoddy c++11 support in MSVC2013
# (constexpr, etc.), so don't test for that stuff here
SET ( PBRT_CXX11_FEATURES
  cxx_auto_type
  cxx_explicit_conversions
  cxx_lambdas
  cxx_nullptr
  cxx_range_for
  cxx_static_assert
)
TARGET_COMPILE_FEATURES ( pbrt PRIVATE ${PBRT_CXX11_FEATURES} )
>>>>>>> a8c3616c

IF (WIN32)
  # Avoid a name clash when building on Visual Studio
  SET_TARGET_PROPERTIES ( pbrt PROPERTIES OUTPUT_NAME libpbrt )
ENDIF()

SET(ALL_PBRT_LIBS
  pbrt
  ${CMAKE_THREAD_LIBS_INIT}
  ${OPENEXR_LIBS}
  glog
  Ptex_static
  ${ZLIB_LIBRARY}
)

# Main renderer
ADD_EXECUTABLE ( pbrt_exe src/main/pbrt.cpp )
ADD_SANITIZERS ( pbrt_exe )
TARGET_COMPILE_FEATURES ( pbrt_exe PRIVATE ${PBRT_CXX14_NEEDS} )
SET_TARGET_PROPERTIES ( pbrt_exe PROPERTIES OUTPUT_NAME pbrt )
<<<<<<< HEAD
=======
TARGET_COMPILE_FEATURES ( pbrt_exe PRIVATE ${PBRT_CXX11_FEATURES} )
>>>>>>> a8c3616c
TARGET_LINK_LIBRARIES ( pbrt_exe ${ALL_PBRT_LIBS} )

# Tools
ADD_EXECUTABLE ( bsdftest src/tools/bsdftest.cpp )
ADD_SANITIZERS ( bsdftest )
<<<<<<< HEAD
TARGET_COMPILE_FEATURES ( bsdftest PRIVATE ${PBRT_CXX14_NEEDS} )
=======
TARGET_COMPILE_FEATURES ( bsdftest PRIVATE ${PBRT_CXX11_FEATURES} )
>>>>>>> a8c3616c
TARGET_LINK_LIBRARIES ( bsdftest ${ALL_PBRT_LIBS} )

ADD_EXECUTABLE ( imgtool src/tools/imgtool.cpp )
ADD_SANITIZERS ( imgtool )
<<<<<<< HEAD
TARGET_COMPILE_FEATURES ( imgtool PRIVATE ${PBRT_CXX14_NEEDS} )
=======
TARGET_COMPILE_FEATURES ( imgtool PRIVATE ${PBRT_CXX11_FEATURES} )
>>>>>>> a8c3616c
TARGET_LINK_LIBRARIES ( imgtool ${ALL_PBRT_LIBS} )

ADD_EXECUTABLE ( obj2pbrt src/tools/obj2pbrt.cpp )
ADD_SANITIZERS ( obj2pbrt )
TARGET_COMPILE_FEATURES ( obj2pbrt PRIVATE ${PBRT_CXX14_NEEDS} )

ADD_EXECUTABLE ( cyhair2pbrt src/tools/cyhair2pbrt.cpp )
ADD_SANITIZERS ( cyhair2pbrt )
<<<<<<< HEAD
TARGET_COMPILE_FEATURES ( cyhair2pbrt PRIVATE ${PBRT_CXX14_NEEDS} )
=======
>>>>>>> a8c3616c

# Unit test

FILE ( GLOB PBRT_TEST_SOURCE
  src/tests/*.cpp
  src/tests/gtest/*.cc
  )

ADD_EXECUTABLE ( pbrt_test ${PBRT_TEST_SOURCE} )
ADD_SANITIZERS ( pbrt_test )
<<<<<<< HEAD
TARGET_COMPILE_FEATURES ( pbrt_test PRIVATE ${PBRT_CXX14_NEEDS} )
=======
TARGET_COMPILE_FEATURES ( pbrt_test PRIVATE ${PBRT_CXX11_FEATURES} )
>>>>>>> a8c3616c
TARGET_LINK_LIBRARIES ( pbrt_test ${ALL_PBRT_LIBS} )

ADD_TEST ( pbrt_unit_test pbrt_test )

# Installation

INSTALL ( TARGETS
  pbrt_exe
  bsdftest
  imgtool
  obj2pbrt
  cyhair2pbrt
  DESTINATION
  bin
  )

INSTALL ( TARGETS
  pbrt
  DESTINATION
  lib
  )<|MERGE_RESOLUTION|>--- conflicted
+++ resolved
@@ -455,23 +455,7 @@
   ${PBRT_SOURCE}
   )
 ADD_SANITIZERS ( pbrt )
-
-<<<<<<< HEAD
 TARGET_COMPILE_FEATURES ( pbrt PRIVATE ${PBRT_CXX14_NEEDS} )
-=======
-# A non-exhaustive but pretty representative set..
-# Note that we work-around shoddy c++11 support in MSVC2013
-# (constexpr, etc.), so don't test for that stuff here
-SET ( PBRT_CXX11_FEATURES
-  cxx_auto_type
-  cxx_explicit_conversions
-  cxx_lambdas
-  cxx_nullptr
-  cxx_range_for
-  cxx_static_assert
-)
-TARGET_COMPILE_FEATURES ( pbrt PRIVATE ${PBRT_CXX11_FEATURES} )
->>>>>>> a8c3616c
 
 IF (WIN32)
   # Avoid a name clash when building on Visual Studio
@@ -492,29 +476,17 @@
 ADD_SANITIZERS ( pbrt_exe )
 TARGET_COMPILE_FEATURES ( pbrt_exe PRIVATE ${PBRT_CXX14_NEEDS} )
 SET_TARGET_PROPERTIES ( pbrt_exe PROPERTIES OUTPUT_NAME pbrt )
-<<<<<<< HEAD
-=======
-TARGET_COMPILE_FEATURES ( pbrt_exe PRIVATE ${PBRT_CXX11_FEATURES} )
->>>>>>> a8c3616c
 TARGET_LINK_LIBRARIES ( pbrt_exe ${ALL_PBRT_LIBS} )
 
 # Tools
 ADD_EXECUTABLE ( bsdftest src/tools/bsdftest.cpp )
 ADD_SANITIZERS ( bsdftest )
-<<<<<<< HEAD
 TARGET_COMPILE_FEATURES ( bsdftest PRIVATE ${PBRT_CXX14_NEEDS} )
-=======
-TARGET_COMPILE_FEATURES ( bsdftest PRIVATE ${PBRT_CXX11_FEATURES} )
->>>>>>> a8c3616c
 TARGET_LINK_LIBRARIES ( bsdftest ${ALL_PBRT_LIBS} )
 
 ADD_EXECUTABLE ( imgtool src/tools/imgtool.cpp )
 ADD_SANITIZERS ( imgtool )
-<<<<<<< HEAD
 TARGET_COMPILE_FEATURES ( imgtool PRIVATE ${PBRT_CXX14_NEEDS} )
-=======
-TARGET_COMPILE_FEATURES ( imgtool PRIVATE ${PBRT_CXX11_FEATURES} )
->>>>>>> a8c3616c
 TARGET_LINK_LIBRARIES ( imgtool ${ALL_PBRT_LIBS} )
 
 ADD_EXECUTABLE ( obj2pbrt src/tools/obj2pbrt.cpp )
@@ -523,10 +495,7 @@
 
 ADD_EXECUTABLE ( cyhair2pbrt src/tools/cyhair2pbrt.cpp )
 ADD_SANITIZERS ( cyhair2pbrt )
-<<<<<<< HEAD
 TARGET_COMPILE_FEATURES ( cyhair2pbrt PRIVATE ${PBRT_CXX14_NEEDS} )
-=======
->>>>>>> a8c3616c
 
 # Unit test
 
@@ -537,11 +506,7 @@
 
 ADD_EXECUTABLE ( pbrt_test ${PBRT_TEST_SOURCE} )
 ADD_SANITIZERS ( pbrt_test )
-<<<<<<< HEAD
 TARGET_COMPILE_FEATURES ( pbrt_test PRIVATE ${PBRT_CXX14_NEEDS} )
-=======
-TARGET_COMPILE_FEATURES ( pbrt_test PRIVATE ${PBRT_CXX11_FEATURES} )
->>>>>>> a8c3616c
 TARGET_LINK_LIBRARIES ( pbrt_test ${ALL_PBRT_LIBS} )
 
 ADD_TEST ( pbrt_unit_test pbrt_test )
